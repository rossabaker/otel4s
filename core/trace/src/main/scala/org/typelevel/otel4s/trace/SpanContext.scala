--- conflicted
+++ resolved
@@ -100,17 +100,6 @@
     def fromLongs(hi: Long, lo: Long): ByteVector =
       ByteVector.fromLong(hi, 8) ++ ByteVector.fromLong(lo, 8)
 
-<<<<<<< HEAD
-    /** Creates span id from hex.
-=======
-    /** Creates trace id from the hex string.
->>>>>>> 25286892
-      *
-      * Returns `None` when the input isn't a valid hex or the id is invalid.
-      */
-    def fromHex(hex: String): Option[ByteVector] =
-      ByteVector.fromHex(hex).filter(bv => isValid(bv))
-
     /** Checks whether a trace id has correct length and is not the invalid id.
       */
     def isValid(id: ByteVector): Boolean =
@@ -126,11 +115,7 @@
     def fromLong(value: Long): ByteVector =
       ByteVector.fromLong(value, 8)
 
-<<<<<<< HEAD
-    /** Creates span id from hex.
-=======
     /** Creates span id from the hex string.
->>>>>>> 25286892
       *
       * Returns `None` when the input isn't a valid hex or the id is invalid.
       */
