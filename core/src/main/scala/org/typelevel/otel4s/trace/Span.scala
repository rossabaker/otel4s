/*
 * Copyright 2022 Typelevel
 *
 * Licensed under the Apache License, Version 2.0 (the "License");
 * you may not use this file except in compliance with the License.
 * You may obtain a copy of the License at
 *
 *     http://www.apache.org/licenses/LICENSE-2.0
 *
 * Unless required by applicable law or agreed to in writing, software
 * distributed under the License is distributed on an "AS IS" BASIS,
 * WITHOUT WARRANTIES OR CONDITIONS OF ANY KIND, either express or implied.
 * See the License for the specific language governing permissions and
 * limitations under the License.
 */

package org.typelevel.otel4s
package trace

import cats.Applicative
import org.typelevel.otel4s.meta.InstrumentMeta

import scala.concurrent.duration.FiniteDuration

/** The API to trace an operation.
  *
  * There are three types of span: [[Span.Manual]], [[Span.Auto]], [[Span.Res]].
  *
  * ==[[Span.Manual]]==
  * The manual span requires to be ended '''explicitly'''. Manual span can be
  * used when it's necessary to end a span outside of the resource scope (i.e.
  * async callback). Make sure the span is ended properly.
  *
  * Leaked span:
  * {{{
  * val tracer: Tracer[F] = ???
  * val leaked: F[Unit] =
  *   tracer.spanBuilder("manual-span").createManual.use { span =>
  *     span.setStatus(Status.Ok, "all good")
  *   }
  * }}}
  *
  * Properly ended span:
  * {{{
  * val tracer: Tracer[F] = ???
  * val ok: F[Unit] =
  *   tracer.spanBuilder("manual-span").createManual.use { span =>
  *     span.setStatus(Status.Ok, "all good") >> span.end
  *   }
  * }}}
  *
  * ==[[Span.Auto]]==
  * Unlike [[Span.Manual]] the auto span has a fully managed lifecycle. That
  * means the span is started upon resource allocation and ended upon
  * finalization.
  *
  * Automatically ended span:
  * {{{
  * val tracer: Tracer[F] = ???
  * val ok: F[Unit] =
  *   tracer.spanBuilder("manual-span").createAuto.use { span =>
  *     span.setStatus(Status.Ok, "all good")
  *   }
  * }}}
  *
  * ==[[Span.Res]]==
  * The behaviour and lifecycle management are identical to [[Span.Auto]]. The
  * allocation and release stages of a supplied resource are traced by separate
  * spans. Carries a value of a wrapped resource.
  *
  * The structure of the inner spans:
  * {{{
  * > span-name
  *   > acquire
  *   > use
  *   > release
  * }}}
  *
  * Resource span:
  * {{{
  * val tracer: Tracer[F] = ???
  * val resource: Resource[F, String] = Resource.eval(Sync[F].delay("string"))
  * val ok: F[Unit] =
  *   tracer.spanBuilder("manual-span").createRes(resource).use { case span @ Span.Res(value) =>
  *     span.setStatus(Status.Ok, s"all good. resource value: $${value}")
  *   }
  * }}}
  */
trait Span[F[_]] extends SpanMacro[F] {
  def backend: Span.Backend[F]

  /** Returns the [[SpanContext]] associated with this span.
    *
    * Returns `None` if the span is invalid or no-op.
    */
  final def context: Option[SpanContext] =
    backend.context

}

object Span {

  trait Backend[F[_]] {
    def meta: InstrumentMeta[F]
    def context: Option[SpanContext]

    def addEvent(name: String, attributes: Attribute[_]*): F[Unit]

    def addEvent(
        name: String,
        timestamp: FiniteDuration,
        attributes: Attribute[_]*
    ): F[Unit]

    def setAttributes(attributes: Attribute[_]*): F[Unit]
    def setStatus(status: Status): F[Unit]
    def setStatus(status: Status, description: String): F[Unit]

    def recordException(
        exception: Throwable,
        attributes: Attribute[_]*
    ): F[Unit]

    private[otel4s] def child(name: String): SpanBuilder[F]
    private[otel4s] def end: F[Unit]
    private[otel4s] def end(timestamp: FiniteDuration): F[Unit]
  }

  object Backend {
    def noop[F[_]: Applicative]: Backend[F] =
      new Backend[F] {
        private val unit = Applicative[F].unit
        private val noopBuilder = SpanBuilder.noop(this)

        val meta: InstrumentMeta[F] = InstrumentMeta.disabled
        val context: Option[SpanContext] = None

        def addEvent(name: String, attributes: Attribute[_]*): F[Unit] = unit

        def addEvent(
            name: String,
            timestamp: FiniteDuration,
            attributes: Attribute[_]*
        ): F[Unit] = unit

        def setAttributes(attributes: Attribute[_]*): F[Unit] = unit
        def setStatus(status: Status): F[Unit] = unit
        def setStatus(status: Status, description: String): F[Unit] = unit

        def recordException(
            exception: Throwable,
            attributes: Attribute[_]*
        ): F[Unit] = unit

        private[otel4s] def child(name: String) = noopBuilder
        private[otel4s] def end: F[Unit] = unit
        private[otel4s] def end(timestamp: FiniteDuration): F[Unit] = unit
      }
  }

<<<<<<< HEAD
  /** Automatically started and ended.
    */
  trait Auto[F[_]] extends Span[F]

  object Auto {
    def fromBackend[F[_]](back: Backend[F]): Auto[F] =
      new Auto[F] {
        def backend: Backend[F] = back
      }
  }

  /** Must be ended explicitly by calling `end`.
=======
  /** The manual span requires to be ended '''explicitly''' by calling `end`.
    * Manual span can be used when it's necessary to end a span outside of the
    * resource scope (i.e. async callback).
>>>>>>> a7a390f0
    */
  trait Manual[F[_]] extends Span[F] {

    /** Marks the end of [[Span]] execution.
      *
      * Only the timing of the first end call for a given span will be recorded,
      * and implementations are free to ignore all further calls.
      */
    final def end: F[Unit] =
      backend.end

    /** Marks the end of [[Span]] execution with the specified timestamp.
      *
      * Only the timing of the first end call for a given span will be recorded,
      * and implementations are free to ignore all further calls.
      *
      * '''Note''': the timestamp should be based on `Clock[F].realTime`. Using
      * `Clock[F].monotonic` may lead to a missing span.
      *
      * @param timestamp
      *   the explicit timestamp from the epoch
      */
    final def end(timestamp: FiniteDuration): F[Unit] =
      backend.end(timestamp)
  }

  object Manual {
    def fromBackend[F[_]](back: Backend[F]): Manual[F] =
      new Manual[F] {
        def backend: Backend[F] = back
      }
  }

  /** Unlike [[Span.Manual]] the auto span has a fully managed lifecycle. That
    * means the span is started upon resource allocation and ended upon
    * finalization.
    */
  trait Auto[F[_]] extends Span[F]

  /** The behaviour and lifecycle management are identical to [[Span.Auto]]. The
    * allocation and release stages of a supplied resource are traced by
    * separate spans. Carries a value of a wrapped resource.
    *
    * The structure of the inner spans:
    * {{{
    * > span-name
    *   > acquire
    *   > use
    *   > release
    * }}}
    */
  trait Res[F[_], A] extends Auto[F] {
    def value: A
  }

  object Res {
    def unapply[F[_], A](span: Span.Res[F, A]): Option[A] =
      Some(span.value)
<<<<<<< HEAD

    def fromBackend[F[_], A](a: A, back: Backend[F]): Res[F, A] =
      new Res[F, A] {
        def value: A = a
        def backend: Backend[F] = back
      }
=======
>>>>>>> a7a390f0
  }

}<|MERGE_RESOLUTION|>--- conflicted
+++ resolved
@@ -158,24 +158,9 @@
       }
   }
 
-<<<<<<< HEAD
-  /** Automatically started and ended.
-    */
-  trait Auto[F[_]] extends Span[F]
-
-  object Auto {
-    def fromBackend[F[_]](back: Backend[F]): Auto[F] =
-      new Auto[F] {
-        def backend: Backend[F] = back
-      }
-  }
-
-  /** Must be ended explicitly by calling `end`.
-=======
   /** The manual span requires to be ended '''explicitly''' by calling `end`.
     * Manual span can be used when it's necessary to end a span outside of the
     * resource scope (i.e. async callback).
->>>>>>> a7a390f0
     */
   trait Manual[F[_]] extends Span[F] {
 
@@ -214,6 +199,13 @@
     * finalization.
     */
   trait Auto[F[_]] extends Span[F]
+
+  object Auto {
+    def fromBackend[F[_]](back: Backend[F]): Auto[F] =
+      new Auto[F] {
+        def backend: Backend[F] = back
+      }
+  }
 
   /** The behaviour and lifecycle management are identical to [[Span.Auto]]. The
     * allocation and release stages of a supplied resource are traced by
@@ -234,15 +226,12 @@
   object Res {
     def unapply[F[_], A](span: Span.Res[F, A]): Option[A] =
       Some(span.value)
-<<<<<<< HEAD
 
     def fromBackend[F[_], A](a: A, back: Backend[F]): Res[F, A] =
       new Res[F, A] {
         def value: A = a
         def backend: Backend[F] = back
       }
-=======
->>>>>>> a7a390f0
   }
 
 }