--- conflicted
+++ resolved
@@ -17,18 +17,13 @@
 package org.typelevel.otel4s
 package trace
 
-<<<<<<< HEAD
 import cats.Applicative
+import cats.Semigroup
 import cats.data.NonEmptyList
 import cats.effect.Resource
 import cats.syntax.applicative._
 import cats.syntax.foldable._
-=======
-import cats.Semigroup
-import cats.data.NonEmptyList
-import cats.effect.Resource
 import cats.syntax.semigroup._
->>>>>>> 8f744132
 
 sealed trait SpanFinalizer
 
@@ -104,20 +99,20 @@
 
     def loop(input: SpanFinalizer): F[Unit] =
       input match {
-        case SpanFinalizer.RecordException(e) =>
-          backend.recordException(e)
+        case r: RecordException =>
+          backend.recordException(r.throwable)
 
-        case SpanFinalizer.SetStatus(status, description) =>
-          description match {
-            case Some(desc) => backend.setStatus(status, desc)
-            case None       => backend.setStatus(status)
+        case s: SetStatus =>
+          s.description match {
+            case Some(desc) => backend.setStatus(s.status, desc)
+            case None       => backend.setStatus(s.status)
           }
 
-        case SpanFinalizer.SetAttributes(attributes) =>
-          backend.setAttributes(attributes: _*)
+        case s: SetAttributes =>
+          backend.setAttributes(s.attributes: _*)
 
-        case SpanFinalizer.Multiple(finalizers) =>
-          finalizers.traverse_(strategy => loop(strategy))
+        case m: Multiple =>
+          m.finalizers.traverse_(strategy => loop(strategy))
       }
 
     loop(finalizer).whenA(backend.meta.isEnabled)
