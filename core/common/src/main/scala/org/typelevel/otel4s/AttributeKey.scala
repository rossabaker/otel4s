/*
 * Copyright 2022 Typelevel
 *
 * Licensed under the Apache License, Version 2.0 (the "License");
 * you may not use this file except in compliance with the License.
 * You may obtain a copy of the License at
 *
 *     http://www.apache.org/licenses/LICENSE-2.0
 *
 * Unless required by applicable law or agreed to in writing, software
 * distributed under the License is distributed on an "AS IS" BASIS,
 * WITHOUT WARRANTIES OR CONDITIONS OF ANY KIND, either express or implied.
 * See the License for the specific language governing permissions and
 * limitations under the License.
 */

package org.typelevel.otel4s

import cats.Hash
import cats.Show
import cats.syntax.show._

/** The type of value that can be set with an implementation of this key is
  * denoted by the type parameter.
  *
  * @tparam A
  *   the type of value that can be set with the key
  */
sealed trait AttributeKey[A] {
  def name: String
  def `type`: AttributeType[A]
}

object AttributeKey {
  private class Impl[A](val name: String, val `type`: AttributeType[A])
      extends AttributeKey[A] {

    override final def toString: String =
      Show[AttributeKey[A]].show(this)

    override final def hashCode(): Int =
      Hash[AttributeKey[A]].hash(this)

    override final def equals(obj: Any): Boolean =
      obj match {
        case other: AttributeKey[A @unchecked] =>
          Hash[AttributeKey[A]].eqv(this, other)
        case _ =>
          false
      }
  }

  def string(name: String): AttributeKey[String] =
    new Impl(name, AttributeType.String)

  def boolean(name: String): AttributeKey[Boolean] =
    new Impl(name, AttributeType.Boolean)

  def long(name: String): AttributeKey[Long] =
    new Impl(name, AttributeType.Long)

  def double(name: String): AttributeKey[Double] =
    new Impl(name, AttributeType.Double)

  def stringList(name: String): AttributeKey[List[String]] =
    new Impl(name, AttributeType.StringList)

  def booleanList(name: String): AttributeKey[List[Boolean]] =
    new Impl(name, AttributeType.BooleanList)

  def longList(name: String): AttributeKey[List[Long]] =
    new Impl(name, AttributeType.LongList)

  def doubleList(name: String): AttributeKey[List[Double]] =
    new Impl(name, AttributeType.DoubleList)

  implicit def attributeKeyHash[A]: Hash[AttributeKey[A]] =
    Hash.by(key => (key.name, key.`type`))

  implicit def attributeKeyShow[A]: Show[AttributeKey[A]] =
    Show.show(key => show"${key.`type`}(${key.name})")

<<<<<<< HEAD
  implicit val attributeKeyAnyHash: Hash[AttributeKey[_]] =
=======
  implicit val attributeKeyExistentialHash: Hash[AttributeKey[_]] =
>>>>>>> fe8293f1
    Hash.by(key => (key.name, key.`type`))

}<|MERGE_RESOLUTION|>--- conflicted
+++ resolved
@@ -80,11 +80,7 @@
   implicit def attributeKeyShow[A]: Show[AttributeKey[A]] =
     Show.show(key => show"${key.`type`}(${key.name})")
 
-<<<<<<< HEAD
-  implicit val attributeKeyAnyHash: Hash[AttributeKey[_]] =
-=======
   implicit val attributeKeyExistentialHash: Hash[AttributeKey[_]] =
->>>>>>> fe8293f1
     Hash.by(key => (key.name, key.`type`))
 
 }