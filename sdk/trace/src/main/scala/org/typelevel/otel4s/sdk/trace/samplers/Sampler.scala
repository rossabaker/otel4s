--- conflicted
+++ resolved
@@ -57,11 +57,7 @@
       name: String,
       spanKind: SpanKind,
       attributes: Attributes,
-<<<<<<< HEAD
-      parentLinks: Seq[LinkData]
-=======
       parentLinks: Vector[LinkData]
->>>>>>> 04fd83a5
   ): SamplingResult
 
   /** The description of the [[Sampler]]. This may be displayed on debug pages
@@ -146,11 +142,7 @@
         name: String,
         spanKind: SpanKind,
         attributes: Attributes,
-<<<<<<< HEAD
-        parentLinks: Seq[LinkData]
-=======
         parentLinks: Vector[LinkData]
->>>>>>> 04fd83a5
     ): SamplingResult =
       result
   }
