/*
 * Copyright 2023 Typelevel
 *
 * Licensed under the Apache License, Version 2.0 (the "License");
 * you may not use this file except in compliance with the License.
 * You may obtain a copy of the License at
 *
 *     http://www.apache.org/licenses/LICENSE-2.0
 *
 * Unless required by applicable law or agreed to in writing, software
 * distributed under the License is distributed on an "AS IS" BASIS,
 * WITHOUT WARRANTIES OR CONDITIONS OF ANY KIND, either express or implied.
 * See the License for the specific language governing permissions and
 * limitations under the License.
 */

package org.typelevel.otel4s.sdk.trace.samplers

import cats.Hash
import cats.Show

/** A decision on whether a span should be recorded, sampled, or dropped.
  */
sealed abstract class SamplingDecision(val isSampled: Boolean)
    extends Product
    with Serializable

object SamplingDecision {

  /** The span is not recorded, and all events and attributes will be dropped.
    */
  case object Drop extends SamplingDecision(false)

  /** The span is recorded, but the Sampled flag will not be set.
    */
  case object RecordOnly extends SamplingDecision(false)

  /** The span is recorded, and the Sampled flag will be set.
    */
  case object RecordAndSample extends SamplingDecision(true)

  implicit val samplingDecisionHash: Hash[SamplingDecision] =
    Hash.fromUniversalHashCode

  implicit val samplingDecisionShow: Show[SamplingDecision] =
    Show.fromToString
<<<<<<< HEAD
=======

>>>>>>> fe8293f1
}<|MERGE_RESOLUTION|>--- conflicted
+++ resolved
@@ -44,8 +44,5 @@
 
   implicit val samplingDecisionShow: Show[SamplingDecision] =
     Show.fromToString
-<<<<<<< HEAD
-=======
 
->>>>>>> fe8293f1
 }