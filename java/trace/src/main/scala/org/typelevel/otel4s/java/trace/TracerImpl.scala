/*
 * Copyright 2022 Typelevel
 *
 * Licensed under the Apache License, Version 2.0 (the "License");
 * you may not use this file except in compliance with the License.
 * You may obtain a copy of the License at
 *
 *     http://www.apache.org/licenses/LICENSE-2.0
 *
 * Unless required by applicable law or agreed to in writing, software
 * distributed under the License is distributed on an "AS IS" BASIS,
 * WITHOUT WARRANTIES OR CONDITIONS OF ANY KIND, either express or implied.
 * See the License for the specific language governing permissions and
 * limitations under the License.
 */

package org.typelevel.otel4s.java.trace

import cats.effect.Sync
import io.opentelemetry.api.trace.{Span => JSpan}
import io.opentelemetry.api.trace.{Tracer => JTracer}
import org.typelevel.otel4s.ContextPropagators
import org.typelevel.otel4s.TextMapGetter
import org.typelevel.otel4s.TextMapUpdater
<<<<<<< HEAD
import org.typelevel.otel4s.java.trace.context.LocalVault
=======
import org.typelevel.otel4s.java.context.Context
import org.typelevel.otel4s.java.context.LocalContext
>>>>>>> 04593ed5
import org.typelevel.otel4s.trace.SpanBuilder
import org.typelevel.otel4s.trace.SpanContext
import org.typelevel.otel4s.trace.Tracer

private[java] class TracerImpl[F[_]: Sync](
    jTracer: JTracer,
<<<<<<< HEAD
    scope: TraceScope[F],
    propagators: ContextPropagators[Vault]
) extends Tracer[F] {
=======
    propagators: ContextPropagators[F, Context]
)(implicit L: LocalContext[F])
    extends Tracer[F] {
>>>>>>> 04593ed5

  private val runner: SpanRunner[F] = SpanRunner.fromLocal

  val meta: Tracer.Meta[F] =
    Tracer.Meta.enabled

  def currentSpanContext: F[Option[SpanContext]] =
<<<<<<< HEAD
    scope.current.map {
      case Scope.Span(_, jSpan) if jSpan.getSpanContext.isValid =>
        Some(WrappedSpanContext.wrap(jSpan.getSpanContext))

      case _ =>
        None
=======
    L.reader {
      case Context.Noop => None
      case Context.Wrapped(underlying) =>
        Option(JSpan.fromContextOrNull(underlying))
          .map(jSpan => new WrappedSpanContext(jSpan.getSpanContext))
>>>>>>> 04593ed5
    }

  def spanBuilder(name: String): SpanBuilder[F] =
    new SpanBuilderImpl[F](jTracer, name, runner)

  def childScope[A](parent: SpanContext)(fa: F[A]): F[A] =
    L.local(fa) {
      _.map(JSpan.wrap(WrappedSpanContext.unwrap(parent)).storeInContext)
    }

  def rootScope[A](fa: F[A]): F[A] =
    L.local(fa) {
      case Context.Noop       => Context.Noop
      case Context.Wrapped(_) => Context.root
    }

  def noopScope[A](fa: F[A]): F[A] =
    L.scope(fa)(Context.Noop)

  def joinOrRoot[A, C: TextMapGetter](carrier: C)(fa: F[A]): F[A] = {
<<<<<<< HEAD
    val context = propagators.textMapPropagator.extract(Vault.empty, carrier)

    // use Local[F, Vault].scope(..)(context) to bring extracted headers
    WrappedSpanContext.getFromContext(context) match {
      case Some(parent) =>
        Local[F, Vault].scope(childScope(parent)(fa))(context)
      case None =>
        Local[F, Vault].scope(fa)(context)
    }
=======
    val context = propagators.textMapPropagator.extract(Context.root, carrier)
    L.scope(fa)(context)
>>>>>>> 04593ed5
  }

  def propagate[C: TextMapUpdater](carrier: C): F[C] =
    L.reader(propagators.textMapPropagator.injected(_, carrier))
}<|MERGE_RESOLUTION|>--- conflicted
+++ resolved
@@ -22,27 +22,17 @@
 import org.typelevel.otel4s.ContextPropagators
 import org.typelevel.otel4s.TextMapGetter
 import org.typelevel.otel4s.TextMapUpdater
-<<<<<<< HEAD
-import org.typelevel.otel4s.java.trace.context.LocalVault
-=======
 import org.typelevel.otel4s.java.context.Context
 import org.typelevel.otel4s.java.context.LocalContext
->>>>>>> 04593ed5
 import org.typelevel.otel4s.trace.SpanBuilder
 import org.typelevel.otel4s.trace.SpanContext
 import org.typelevel.otel4s.trace.Tracer
 
 private[java] class TracerImpl[F[_]: Sync](
     jTracer: JTracer,
-<<<<<<< HEAD
-    scope: TraceScope[F],
-    propagators: ContextPropagators[Vault]
-) extends Tracer[F] {
-=======
-    propagators: ContextPropagators[F, Context]
+    propagators: ContextPropagators[Context]
 )(implicit L: LocalContext[F])
     extends Tracer[F] {
->>>>>>> 04593ed5
 
   private val runner: SpanRunner[F] = SpanRunner.fromLocal
 
@@ -50,20 +40,11 @@
     Tracer.Meta.enabled
 
   def currentSpanContext: F[Option[SpanContext]] =
-<<<<<<< HEAD
-    scope.current.map {
-      case Scope.Span(_, jSpan) if jSpan.getSpanContext.isValid =>
-        Some(WrappedSpanContext.wrap(jSpan.getSpanContext))
-
-      case _ =>
-        None
-=======
     L.reader {
       case Context.Noop => None
       case Context.Wrapped(underlying) =>
         Option(JSpan.fromContextOrNull(underlying))
-          .map(jSpan => new WrappedSpanContext(jSpan.getSpanContext))
->>>>>>> 04593ed5
+          .map(jSpan => WrappedSpanContext.wrap(jSpan.getSpanContext))
     }
 
   def spanBuilder(name: String): SpanBuilder[F] =
@@ -84,20 +65,8 @@
     L.scope(fa)(Context.Noop)
 
   def joinOrRoot[A, C: TextMapGetter](carrier: C)(fa: F[A]): F[A] = {
-<<<<<<< HEAD
-    val context = propagators.textMapPropagator.extract(Vault.empty, carrier)
-
-    // use Local[F, Vault].scope(..)(context) to bring extracted headers
-    WrappedSpanContext.getFromContext(context) match {
-      case Some(parent) =>
-        Local[F, Vault].scope(childScope(parent)(fa))(context)
-      case None =>
-        Local[F, Vault].scope(fa)(context)
-    }
-=======
     val context = propagators.textMapPropagator.extract(Context.root, carrier)
     L.scope(fa)(context)
->>>>>>> 04593ed5
   }
 
   def propagate[C: TextMapUpdater](carrier: C): F[C] =
