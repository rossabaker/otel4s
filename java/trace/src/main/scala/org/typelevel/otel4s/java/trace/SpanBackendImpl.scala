/*
 * Copyright 2022 Typelevel
 *
 * Licensed under the Apache License, Version 2.0 (the "License");
 * you may not use this file except in compliance with the License.
 * You may obtain a copy of the License at
 *
 *     http://www.apache.org/licenses/LICENSE-2.0
 *
 * Unless required by applicable law or agreed to in writing, software
 * distributed under the License is distributed on an "AS IS" BASIS,
 * WITHOUT WARRANTIES OR CONDITIONS OF ANY KIND, either express or implied.
 * See the License for the specific language governing permissions and
 * limitations under the License.
 */

package org.typelevel.otel4s
package java
package trace

import cats.effect.Sync
import cats.syntax.flatMap._
import io.opentelemetry.api.trace.{Span => JSpan}
import io.opentelemetry.api.trace.{StatusCode => JStatusCode}
import org.typelevel.otel4s.meta.InstrumentMeta
import org.typelevel.otel4s.trace.Span
import org.typelevel.otel4s.trace.SpanContext
import org.typelevel.otel4s.trace.Status

import scala.concurrent.duration.FiniteDuration

private[java] class SpanBackendImpl[F[_]: Sync](
    val jSpan: JSpan,
    spanContext: SpanContext
) extends Span.Backend[F] {
  import SpanBackendImpl._

  val meta: InstrumentMeta[F] = InstrumentMeta.enabled

  def context: SpanContext =
    spanContext

  def updateName(name: String): F[Unit] =
    Sync[F].delay {
      jSpan.updateName(name)
      ()
    }

  def addAttributes(attributes: Attribute[_]*): F[Unit] =
    Sync[F].delay {
      jSpan.setAllAttributes(Conversions.toJAttributes(attributes))
      ()
    }

  def addEvent(name: String, attributes: Attribute[_]*): F[Unit] =
    Sync[F].delay {
      jSpan.addEvent(name, Conversions.toJAttributes(attributes))
      ()
    }

  def addEvent(
      name: String,
      timestamp: FiniteDuration,
      attributes: Attribute[_]*
  ): F[Unit] =
    Sync[F].delay {
      jSpan.addEvent(
        name,
        Conversions.toJAttributes(attributes),
        timestamp.length,
        timestamp.unit
      )
      ()
    }

  def setStatus(status: Status): F[Unit] =
    Sync[F].delay {
      jSpan.setStatus(toJStatus(status))
      ()
    }

  def setStatus(status: Status, description: String): F[Unit] =
    Sync[F].delay {
      jSpan.setStatus(toJStatus(status), description)
      ()
    }

  def recordException(
      exception: Throwable,
      attributes: Attribute[_]*
  ): F[Unit] =
    Sync[F].delay {
      jSpan.recordException(exception, Conversions.toJAttributes(attributes))
      ()
    }

  private[otel4s] def end: F[Unit] =
    Sync[F].realTime.flatMap(now => end(now))

  private[otel4s] def end(timestamp: FiniteDuration): F[Unit] =
    Sync[F].delay(jSpan.end(timestamp.length, timestamp.unit))

}

private[java] object SpanBackendImpl {
  def fromJSpan[F[_]: Sync](jSpan: JSpan): SpanBackendImpl[F] =
<<<<<<< HEAD
    new SpanBackendImpl(jSpan, WrappedSpanContext.wrap(jSpan.getSpanContext))
=======
    new SpanBackendImpl(
      jSpan,
      SpanContextConversions.toScala(jSpan.getSpanContext)
    )
>>>>>>> 88d43bb1

  private def toJStatus(status: Status): JStatusCode =
    status match {
      case Status.Unset => JStatusCode.UNSET
      case Status.Ok    => JStatusCode.OK
      case Status.Error => JStatusCode.ERROR
    }

}<|MERGE_RESOLUTION|>--- conflicted
+++ resolved
@@ -104,14 +104,10 @@
 
 private[java] object SpanBackendImpl {
   def fromJSpan[F[_]: Sync](jSpan: JSpan): SpanBackendImpl[F] =
-<<<<<<< HEAD
-    new SpanBackendImpl(jSpan, WrappedSpanContext.wrap(jSpan.getSpanContext))
-=======
     new SpanBackendImpl(
       jSpan,
       SpanContextConversions.toScala(jSpan.getSpanContext)
     )
->>>>>>> 88d43bb1
 
   private def toJStatus(status: Status): JStatusCode =
     status match {
