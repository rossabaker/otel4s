--- conflicted
+++ resolved
@@ -1147,13 +1147,8 @@
       val textMapPropagators =
         W3CTraceContextPropagator.getInstance() +: additionalPropagators
 
-<<<<<<< HEAD
-      val propagators = new ContextPropagatorsImpl(
-        JContextPropagators.create(
-=======
       val propagators = ContextPropagators.of(
         new TextMapPropagatorImpl(
->>>>>>> fe8293f1
           JTextMapPropagator.composite(textMapPropagators.asJava)
         )
       )
