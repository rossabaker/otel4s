--- conflicted
+++ resolved
@@ -471,7 +471,6 @@
     }
   }
 
-<<<<<<< HEAD
   test("trace resource with surround") {
     val acquireDuration = 25.millis
     val bodyDuration = 100.millis
@@ -567,7 +566,21 @@
         )
       )
     }
-=======
+
+    TestControl.executeEmbed {
+      for {
+        now <- IO.monotonic.delayBy(1.second) // otherwise returns 0
+        sdk <- makeSdk()
+        tracer <- sdk.provider.tracer("tracer").get
+        _ <- tracer
+          .resourceSpan("resource-span")(mkRes)
+          .use_
+        spans <- sdk.finishedSpans
+        tree <- IO.pure(SpanNode.fromSpans(spans))
+      } yield assertEquals(tree, List(expected(now)))
+    }
+  }
+
   test("startUnmanaged: respect builder start time") {
     val expected = SpanNode(
       name = "span",
@@ -607,20 +620,11 @@
         end = now.plus(100.millis),
         children = Nil
       )
->>>>>>> 77d448b5
-
-    TestControl.executeEmbed {
-      for {
-        now <- IO.monotonic.delayBy(1.second) // otherwise returns 0
-        sdk <- makeSdk()
-<<<<<<< HEAD
-        tracer <- sdk.provider.tracer("tracer").get
-        _ <- tracer
-          .resourceSpan("resource-span")(mkRes)
-          .use_
-        spans <- sdk.finishedSpans
-        tree <- IO.pure(SpanNode.fromSpans(spans))
-=======
+
+    TestControl.executeEmbed {
+      for {
+        now <- IO.monotonic.delayBy(1.second) // otherwise returns 0
+        sdk <- makeSdk()
         tracer <- sdk.provider.get("tracer")
         span <- tracer.spanBuilder("span").build.startUnmanaged
 
@@ -630,7 +634,6 @@
         spans <- sdk.finishedSpans
         tree <- IO.pure(SpanNode.fromSpans(spans))
         // _ <- IO.println(tree.map(SpanNode.render).mkString("\n"))
->>>>>>> 77d448b5
       } yield assertEquals(tree, List(expected(now)))
     }
   }
