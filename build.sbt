// https://typelevel.org/sbt-typelevel/faq.html#what-is-a-base-version-anyway
ThisBuild / tlBaseVersion := "0.0" // your current series x.y

ThisBuild / organization := "org.typelevel"
ThisBuild / organizationName := "Typelevel"
ThisBuild / licenses := Seq(License.Apache2)
ThisBuild / developers := List(
  // your GitHub handle and name
  tlGitHubDev("rossabaker", "Ross A. Baker")
)

// publish to s01.oss.sonatype.org (set to true to publish to oss.sonatype.org instead)
ThisBuild / tlSonatypeUseLegacyHost := false

// publish website from this branch
ThisBuild / tlSitePublishBranch := Some("main")

ThisBuild / scalafixDependencies += "com.github.liancheng" %% "organize-imports" % "0.6.0"

val Scala213 = "2.13.8"
ThisBuild / crossScalaVersions := Seq(Scala213, "3.1.3")
ThisBuild / scalaVersion := Scala213 // the default Scala

lazy val root = tlCrossRootProject
  .aggregate(core, testkit, java)
  .settings(name := "otel4s")

lazy val core = crossProject(JVMPlatform, JSPlatform)
  .crossType(CrossType.Pure)
  .in(file("core"))
  .settings(
    name := "otel4s-core",
    libraryDependencies ++= Seq(
      "org.typelevel" %%% "cats-core" % "2.8.0",
<<<<<<< HEAD
      "org.typelevel" %%% "cats-effect" % "3.3.13",
=======
      "org.typelevel" %%% "cats-effect" % "3.3.14",
>>>>>>> 3d51acb9
      "org.scodec" %%% "scodec-bits" % "1.1.34",
      "org.scalameta" %%% "munit" % "0.7.29" % Test,
      "org.typelevel" %%% "munit-cats-effect-3" % "1.0.7" % Test,
      "org.typelevel" %%% "cats-effect-testkit" % "3.3.14" % Test
    ),
    libraryDependencies ++= {
      if (tlIsScala3.value) Nil
      else
        Seq("org.scala-lang" % "scala-reflect" % scalaVersion.value % Provided)
    }
  )

lazy val testkit = crossProject(JVMPlatform)
  .crossType(CrossType.Full)
  .in(file("testkit"))
  .settings(
    name := "otel4s-testkit"
  )
  .jvmSettings(
    libraryDependencies ++= Seq(
      "io.opentelemetry" % "opentelemetry-api" % "1.15.0",
      "io.opentelemetry" % "opentelemetry-sdk" % "1.15.0",
      "io.opentelemetry" % "opentelemetry-sdk-testing" % "1.15.0"
    )
  )
  .dependsOn(core)

lazy val java = crossProject(JVMPlatform)
  .crossType(CrossType.Pure)
  .in(file("java"))
  .settings(
    name := "otel4s-java",
    libraryDependencies ++= Seq(
      "io.opentelemetry" % "opentelemetry-api" % "1.15.0",
      "io.opentelemetry" % "opentelemetry-sdk" % "1.15.0" % Test,
      "io.opentelemetry" % "opentelemetry-sdk-testing" % "1.15.0" % Test,
      "co.fs2" %%% "fs2-core" % "3.2.11" % Test,
      "org.scalameta" %% "munit" % "0.7.29" % Test,
      "org.typelevel" %% "munit-cats-effect-3" % "1.0.7" % Test,
      "org.typelevel" %%% "cats-effect-testkit" % "3.3.13" % Test
    )
  )
  .dependsOn(core, testkit)

lazy val docs = project.in(file("site")).enablePlugins(TypelevelSitePlugin)<|MERGE_RESOLUTION|>--- conflicted
+++ resolved
@@ -32,11 +32,7 @@
     name := "otel4s-core",
     libraryDependencies ++= Seq(
       "org.typelevel" %%% "cats-core" % "2.8.0",
-<<<<<<< HEAD
-      "org.typelevel" %%% "cats-effect" % "3.3.13",
-=======
       "org.typelevel" %%% "cats-effect" % "3.3.14",
->>>>>>> 3d51acb9
       "org.scodec" %%% "scodec-bits" % "1.1.34",
       "org.scalameta" %%% "munit" % "0.7.29" % Test,
       "org.typelevel" %%% "munit-cats-effect-3" % "1.0.7" % Test,
@@ -76,7 +72,7 @@
       "co.fs2" %%% "fs2-core" % "3.2.11" % Test,
       "org.scalameta" %% "munit" % "0.7.29" % Test,
       "org.typelevel" %% "munit-cats-effect-3" % "1.0.7" % Test,
-      "org.typelevel" %%% "cats-effect-testkit" % "3.3.13" % Test
+      "org.typelevel" %%% "cats-effect-testkit" % "3.3.14" % Test
     )
   )
   .dependsOn(core, testkit)
