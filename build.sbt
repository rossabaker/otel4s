--- conflicted
+++ resolved
@@ -23,6 +23,7 @@
 
 val CatsVersion = "2.8.0"
 val CatsEffectVersion = "3.3.14"
+val FS2Version = "3.2.11"
 val MUnitVersion = "0.7.29"
 val MUnitCatsEffectVersion = "1.0.7"
 val OpenTelemetryVersion = "1.15.0"
@@ -146,27 +147,32 @@
   .settings(
     name := "otel4s-java-metrics",
     libraryDependencies ++= Seq(
-<<<<<<< HEAD
-      "io.opentelemetry" % "opentelemetry-api" % "1.15.0",
-      "io.opentelemetry" % "opentelemetry-sdk" % "1.15.0" % Test,
-      "io.opentelemetry" % "opentelemetry-sdk-testing" % "1.15.0" % Test,
-      "co.fs2" %%% "fs2-core" % "3.2.11" % Test,
-      "org.scalameta" %% "munit" % "0.7.29" % Test,
-      "org.typelevel" %% "munit-cats-effect-3" % "1.0.7" % Test,
-      "org.typelevel" %%% "cats-effect-testkit" % "3.3.14" % Test
-=======
       "io.opentelemetry" % "opentelemetry-api" % OpenTelemetryVersion,
       "io.opentelemetry" % "opentelemetry-sdk" % OpenTelemetryVersion % Test,
       "io.opentelemetry" % "opentelemetry-sdk-testing" % OpenTelemetryVersion % Test,
       "org.scalameta" %% "munit" % MUnitVersion % Test,
       "org.typelevel" %% "munit-cats-effect-3" % MUnitCatsEffectVersion % Test
->>>>>>> bb99d2a1
+    )
+  )
+
+lazy val `java-tracing` = project
+  .in(file("java/tracing"))
+  .dependsOn(`java-common`, `core-metrics`.jvm, `testkit-metrics`.jvm)
+  .settings(
+    name := "otel4s-java-tracing",
+    libraryDependencies ++= Seq(
+      "io.opentelemetry" % "opentelemetry-api" % OpenTelemetryVersion,
+      "io.opentelemetry" % "opentelemetry-sdk" % OpenTelemetryVersion % Test,
+      "io.opentelemetry" % "opentelemetry-sdk-testing" % OpenTelemetryVersion % Test,
+      "co.fs2" %%% "fs2-core" % FS2Version % Test,
+      "org.scalameta" %% "munit" % MUnitVersion % Test,
+      "org.typelevel" %% "munit-cats-effect-3" % MUnitCatsEffectVersion % Test
     )
   )
 
 lazy val java = project
   .in(file("java/all"))
-  .dependsOn(core.jvm, `java-metrics`)
+  .dependsOn(core.jvm, `java-metrics`, `java-tracing`)
   .settings(
     name := "otel4s-java"
   )
