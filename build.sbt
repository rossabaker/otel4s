import com.typesafe.tools.mima.core._

ThisBuild / tlBaseVersion := "0.3"

ThisBuild / organization := "org.typelevel"
ThisBuild / organizationName := "Typelevel"
ThisBuild / licenses := Seq(License.Apache2)
ThisBuild / developers := List(
  // your GitHub handle and name
  tlGitHubDev("rossabaker", "Ross A. Baker")
)
ThisBuild / startYear := Some(2022)

// publish to s01.oss.sonatype.org (set to true to publish to oss.sonatype.org instead)
ThisBuild / tlSonatypeUseLegacyHost := false

// publish website from this branch
ThisBuild / tlSitePublishBranch := Some("main")

lazy val scalafixSettings = Seq(
  semanticdbOptions ++= Seq("-P:semanticdb:synthetics:on").filter(_ =>
    !tlIsScala3.value
  )
)

val Scala213 = "2.13.12"
ThisBuild / crossScalaVersions := Seq(Scala213, "3.3.1")
ThisBuild / scalaVersion := Scala213 // the default Scala

val CatsVersion = "2.10.0"
val CatsEffectVersion = "3.5.2"
val CatsMtlVersion = "1.3.1"
val DisciplineMUnitVersion = "2.0.0-M3"
val FS2Version = "3.9.2"
val MUnitVersion = "1.0.0-M10"
val MUnitCatsEffectVersion = "2.0.0-M3"
val MUnitDisciplineVersion = "2.0.0-M3"
val OpenTelemetryVersion = "1.30.1"
val PlatformVersion = "1.0.2"
val ScodecVersion = "1.1.37"
val VaultVersion = "3.5.0"

lazy val scalaReflectDependency = Def.settings(
  libraryDependencies ++= {
    if (tlIsScala3.value) Nil
    else Seq("org.scala-lang" % "scala-reflect" % scalaVersion.value % Provided)
  }
)

lazy val munitDependencies = Def.settings(
  libraryDependencies ++= Seq(
    "org.scalameta" %%% "munit" % MUnitVersion % Test,
    "org.typelevel" %%% "munit-cats-effect" % MUnitCatsEffectVersion % Test
  )
)

lazy val root = tlCrossRootProject
  .aggregate(
    `core-common`,
    `core-metrics`,
    `core-trace`,
    core,
    `sdk-common`,
    `sdk-trace`,
    sdk,
<<<<<<< HEAD
    `sdk-exporter-common`,
    `sdk-exporter-trace`,
    `sdk-exporter`,
=======
>>>>>>> 91e4cb12
    `testkit-common`,
    `testkit-metrics`,
    testkit,
    `java-common`,
    `java-metrics`,
    `java-trace`,
    java,
    semconv,
    benchmarks,
    examples,
    unidocs
  )
  .settings(name := "otel4s")

//
// Core
//

lazy val `core-common` = crossProject(JVMPlatform, JSPlatform, NativePlatform)
  .crossType(CrossType.Pure)
  .in(file("core/common"))
  .settings(
    name := "otel4s-core-common",
    libraryDependencies ++= Seq(
      "org.typelevel" %%% "cats-core" % CatsVersion,
      "org.typelevel" %%% "cats-effect-kernel" % CatsEffectVersion,
      "org.typelevel" %%% "cats-mtl" % CatsMtlVersion,
      "org.typelevel" %%% "vault" % VaultVersion % Test,
      "org.typelevel" %%% "cats-laws" % CatsVersion % Test,
      "org.typelevel" %%% "discipline-munit" % DisciplineMUnitVersion % Test,
      "org.scalameta" %%% "munit" % MUnitVersion % Test,
      "org.scalameta" %%% "munit-scalacheck" % MUnitVersion % Test,
      "lgbt.princess" %%% "platform" % PlatformVersion % Test
    )
  )
  .settings(scalafixSettings)

lazy val `core-metrics` = crossProject(JVMPlatform, JSPlatform, NativePlatform)
  .crossType(CrossType.Pure)
  .in(file("core/metrics"))
  .dependsOn(`core-common`)
  .settings(scalaReflectDependency)
  .settings(munitDependencies)
  .settings(
    name := "otel4s-core-metrics",
    libraryDependencies ++= Seq(
      "org.typelevel" %%% "cats-effect-kernel" % CatsEffectVersion,
      "org.typelevel" %%% "cats-effect-testkit" % CatsEffectVersion % Test
    )
  )
  .settings(scalafixSettings)

lazy val `core-trace` = crossProject(JVMPlatform, JSPlatform, NativePlatform)
  .crossType(CrossType.Pure)
  .in(file("core/trace"))
  .dependsOn(`core-common`)
  .settings(scalaReflectDependency)
  .settings(munitDependencies)
  .settings(
    name := "otel4s-core-trace",
    libraryDependencies ++= Seq(
      "org.typelevel" %%% "cats-effect-kernel" % CatsEffectVersion,
      "org.scodec" %%% "scodec-bits" % ScodecVersion
    )
  )
  .settings(scalafixSettings)

lazy val core = crossProject(JVMPlatform, JSPlatform, NativePlatform)
  .crossType(CrossType.Pure)
  .in(file("core/all"))
  .dependsOn(`core-common`, `core-metrics`, `core-trace`)
  .settings(
    name := "otel4s-core"
  )
  .settings(scalafixSettings)

//
// SDK
//

lazy val `sdk-common` = crossProject(JVMPlatform, JSPlatform, NativePlatform)
  .crossType(CrossType.Pure)
  .enablePlugins(BuildInfoPlugin)
  .in(file("sdk/common"))
  .dependsOn(`core-common`, semconv)
  .settings(
    name := "otel4s-sdk-common",
    startYear := Some(2023),
    libraryDependencies ++= Seq(
      "org.typelevel" %%% "cats-effect" % CatsEffectVersion,
      "org.typelevel" %%% "cats-mtl" % CatsMtlVersion,
      "org.typelevel" %%% "cats-laws" % CatsVersion % Test,
      "org.typelevel" %%% "discipline-munit" % DisciplineMUnitVersion % Test,
      "org.scalameta" %%% "munit" % MUnitVersion % Test,
      "org.scalameta" %%% "munit-scalacheck" % MUnitVersion % Test,
    ),
    buildInfoPackage := "org.typelevel.otel4s.sdk",
    buildInfoOptions += sbtbuildinfo.BuildInfoOption.PackagePrivate,
    buildInfoKeys := Seq[BuildInfoKey](
      version,
      "platform" -> crossProjectPlatform.value.identifier
    )
  )
  .settings(munitDependencies)
  .settings(scalafixSettings)

lazy val `sdk-trace` = crossProject(JVMPlatform, JSPlatform, NativePlatform)
  .crossType(CrossType.Pure)
<<<<<<< HEAD
=======
  .enablePlugins(NoPublishPlugin)
>>>>>>> 91e4cb12
  .in(file("sdk/trace"))
  .dependsOn(`sdk-common`, `core-trace`)
  .settings(
    name := "otel4s-sdk-trace",
    startYear := Some(2023),
    libraryDependencies ++= Seq(
      "org.typelevel" %%% "cats-effect" % CatsEffectVersion,
      "org.typelevel" %%% "cats-effect-testkit" % CatsEffectVersion % Test
    ),
  )
  .settings(munitDependencies)

lazy val sdk = crossProject(JVMPlatform, JSPlatform, NativePlatform)
  .crossType(CrossType.Pure)
<<<<<<< HEAD
=======
  .enablePlugins(NoPublishPlugin)
>>>>>>> 91e4cb12
  .in(file("sdk/all"))
  .dependsOn(`sdk-common`, `sdk-trace`)
  .settings(
    name := "otel4s-sdk"
  )
  .settings(scalafixSettings)

<<<<<<< HEAD
//
// SDK exporter
//

lazy val `sdk-exporter-common` =
  crossProject(JVMPlatform, JSPlatform, NativePlatform)
    .crossType(CrossType.Pure)
    .in(file("sdk-exporter/common"))
    .dependsOn(`sdk-common`)
    .settings(
      name := "otel4s-sdk-exporter-common",
      startYear := Some(2023)
    )
    .settings(munitDependencies)
    .settings(scalafixSettings)

lazy val `sdk-exporter-trace` =
  crossProject(JVMPlatform, JSPlatform, NativePlatform)
    .crossType(CrossType.Pure)
    .in(file("sdk-exporter/trace"))
    .dependsOn(`sdk-exporter-common`, `sdk-trace`)
    .settings(
      name := "otel4s-sdk-exporter-trace",
      startYear := Some(2023),
      libraryDependencies ++= Seq(
        "org.http4s" %%% "http4s-ember-client" % "0.23.18",
        "org.http4s" %%% "http4s-circe" % "0.23.18",
        "org.scalameta" %%% "munit-scalacheck" % MUnitVersion % Test
      ),
    )
    .settings(munitDependencies)

lazy val `sdk-exporter` = crossProject(JVMPlatform, JSPlatform, NativePlatform)
  .crossType(CrossType.Pure)
  .in(file("sdk-exporter/all"))
  .enablePlugins(NoPublishPlugin)
  .dependsOn(`sdk-exporter-common`, `sdk-exporter-trace`)
  .settings(
    name := "otel4s-sdk-exporter"
  )
  .settings(scalafixSettings)

//
// Testkit
//

=======
>>>>>>> 91e4cb12
lazy val `testkit-common` = crossProject(JVMPlatform)
  .crossType(CrossType.Full)
  .in(file("testkit/common"))
  .dependsOn(`core-common`)
  .settings(
    name := "otel4s-testkit-common"
  )
  .settings(scalafixSettings)

lazy val `testkit-metrics` = crossProject(JVMPlatform)
  .crossType(CrossType.Full)
  .in(file("testkit/metrics"))
  .dependsOn(`testkit-common`, `core-metrics`)
  .settings(
    name := "otel4s-testkit-metrics"
  )
  .jvmSettings(
    libraryDependencies ++= Seq(
      "io.opentelemetry" % "opentelemetry-api" % OpenTelemetryVersion,
      "io.opentelemetry" % "opentelemetry-sdk" % OpenTelemetryVersion,
      "io.opentelemetry" % "opentelemetry-sdk-testing" % OpenTelemetryVersion
    )
  )
  .settings(scalafixSettings)

lazy val testkit = crossProject(JVMPlatform)
  .crossType(CrossType.Full)
  .in(file("testkit/all"))
  .dependsOn(`testkit-common`, `testkit-metrics`)
  .settings(
    name := "otel4s-testkit"
  )
  .settings(scalafixSettings)

//
// Java
//

lazy val `java-common` = project
  .in(file("java/common"))
  .enablePlugins(BuildInfoPlugin)
  .dependsOn(`core-common`.jvm, `testkit-common`.jvm % Test)
  .settings(munitDependencies)
  .settings(
    name := "otel4s-java-common",
    libraryDependencies ++= Seq(
      "org.typelevel" %%% "cats-effect" % CatsEffectVersion,
      "org.typelevel" %%% "cats-mtl" % CatsMtlVersion,
      "org.typelevel" %%% "vault" % VaultVersion,
      "io.opentelemetry" % "opentelemetry-sdk" % OpenTelemetryVersion,
      "org.typelevel" %%% "discipline-munit" % MUnitDisciplineVersion % Test,
      "org.typelevel" %%% "cats-mtl-laws" % CatsMtlVersion % Test,
      "org.typelevel" %%% "cats-effect-testkit" % CatsEffectVersion % Test
    ),
    buildInfoPackage := "org.typelevel.otel4s.java",
    buildInfoOptions += sbtbuildinfo.BuildInfoOption.PackagePrivate,
    buildInfoKeys := Seq[BuildInfoKey](
      "openTelemetrySdkVersion" -> OpenTelemetryVersion
    )
  )
  .settings(scalafixSettings)

lazy val `java-metrics` = project
  .in(file("java/metrics"))
  .dependsOn(`java-common`, `core-metrics`.jvm, `testkit-metrics`.jvm % Test)
  .settings(munitDependencies)
  .settings(
    name := "otel4s-java-metrics",
    libraryDependencies ++= Seq(
      "io.opentelemetry" % "opentelemetry-sdk-testing" % OpenTelemetryVersion % Test
    )
  )
  .settings(scalafixSettings)

lazy val `java-trace` = project
  .in(file("java/trace"))
  .dependsOn(`java-common`, `core-trace`.jvm)
  .settings(munitDependencies)
  .settings(
    name := "otel4s-java-trace",
    libraryDependencies ++= Seq(
      "org.typelevel" %%% "cats-effect" % CatsEffectVersion,
      "io.opentelemetry" % "opentelemetry-sdk-testing" % OpenTelemetryVersion % Test,
      "org.typelevel" %%% "cats-effect-testkit" % CatsEffectVersion % Test,
      "co.fs2" %% "fs2-core" % FS2Version % Test
    ),
    mimaBinaryIssueFilters ++= Seq(
      ProblemFilters.exclude[MissingClassProblem](
        "org.typelevel.otel4s.java.trace.SpanBuilderImpl$Runner"
      ),
      ProblemFilters.exclude[MissingClassProblem](
        "org.typelevel.otel4s.java.trace.SpanBuilderImpl$Runner$"
      ),
      ProblemFilters.exclude[MissingClassProblem](
        "org.typelevel.otel4s.java.trace.SpanBuilderImpl$TimestampSelect"
      ),
      ProblemFilters.exclude[MissingClassProblem](
        "org.typelevel.otel4s.java.trace.SpanBuilderImpl$TimestampSelect$"
      ),
      ProblemFilters.exclude[MissingClassProblem](
        "org.typelevel.otel4s.java.trace.SpanBuilderImpl$TimestampSelect$Delegate$"
      ),
      ProblemFilters.exclude[MissingClassProblem](
        "org.typelevel.otel4s.java.trace.SpanBuilderImpl$TimestampSelect$Explicit$"
      )
    )
  )
  .settings(scalafixSettings)

lazy val java = project
  .in(file("java/all"))
  .dependsOn(core.jvm, `java-metrics`, `java-trace`)
  .settings(
    name := "otel4s-java",
    libraryDependencies ++= Seq(
      "io.opentelemetry" % "opentelemetry-sdk-testing" % OpenTelemetryVersion % Test
    )
  )
  .settings(munitDependencies)
  .settings(scalafixSettings)

//
// Utility
//

lazy val semconv = crossProject(JVMPlatform, JSPlatform, NativePlatform)
  .crossType(CrossType.Pure)
  .in(file("semconv"))
  .dependsOn(`core-common`)
  .settings(
    name := "otel4s-semconv",
    startYear := Some(2023),
  )
  .settings(scalafixSettings)

lazy val benchmarks = project
  .enablePlugins(NoPublishPlugin)
  .enablePlugins(JmhPlugin)
  .in(file("benchmarks"))
  .dependsOn(core.jvm, java, testkit.jvm)
  .settings(
    name := "otel4s-benchmarks"
  )
  .settings(scalafixSettings)

lazy val examples = project
  .enablePlugins(NoPublishPlugin)
  .in(file("examples"))
  .dependsOn(core.jvm, java, `sdk-trace`.jvm, `sdk-exporter-trace`.jvm)
  .settings(
    name := "otel4s-examples",
    libraryDependencies ++= Seq(
      "io.opentelemetry" % "opentelemetry-exporter-otlp" % OpenTelemetryVersion,
      "io.opentelemetry" % "opentelemetry-sdk" % OpenTelemetryVersion,
      "io.opentelemetry" % "opentelemetry-sdk-extension-autoconfigure" % OpenTelemetryVersion,
      "io.opentelemetry" % "opentelemetry-extension-trace-propagators" % OpenTelemetryVersion % Runtime
    ),
    run / fork := true,
    javaOptions += "-Dotel.java.global-autoconfigure.enabled=true",
    envVars ++= Map(
      "OTEL_PROPAGATORS" -> "b3multi",
      "OTEL_SERVICE_NAME" -> "Trace Example"
    )
  )
  .settings(scalafixSettings)

lazy val docs = project
  .in(file("site"))
  .enablePlugins(TypelevelSitePlugin)
  .dependsOn(java)
  .settings(
    libraryDependencies ++= Seq(
      "io.opentelemetry" % "opentelemetry-sdk-extension-autoconfigure" % OpenTelemetryVersion
    ),
    mdocVariables := Map(
      "VERSION" -> version.value,
      "OPEN_TELEMETRY_VERSION" -> OpenTelemetryVersion
    ),
    laikaConfig := {
      import laika.rewrite.nav.{ChoiceConfig, Selections, SelectionConfig}

      laikaConfig.value.withConfigValue(
        Selections(
          SelectionConfig(
            "build-tool",
            ChoiceConfig("sbt", "sbt"),
            ChoiceConfig("scala-cli", "Scala CLI")
          ).withSeparateEbooks
        )
      )
    }
  )

lazy val unidocs = project
  .in(file("unidocs"))
  .enablePlugins(TypelevelUnidocPlugin)
  .settings(
    name := "otel4s-docs",
    ScalaUnidoc / unidoc / fullClasspath := (ScalaUnidoc / unidoc / unidocAllClasspaths).value.flatten.distinct
      .sortBy(_.data.getName)(Ordering[String].reverse),
    ScalaUnidoc / unidoc / unidocProjectFilter := inProjects(
      `core-common`.jvm,
      `core-metrics`.jvm,
      `core-trace`.jvm,
      core.jvm,
      `sdk-common`.jvm,
      `sdk-trace`.jvm,
      sdk.jvm,
<<<<<<< HEAD
      `sdk-exporter-common`.jvm,
      `sdk-exporter-trace`.jvm,
      `sdk-exporter`.jvm,
=======
>>>>>>> 91e4cb12
      `testkit-common`.jvm,
      `testkit-metrics`.jvm,
      testkit.jvm,
      `java-common`,
      `java-metrics`,
      `java-trace`,
      java,
      semconv.jvm
    )
  )<|MERGE_RESOLUTION|>--- conflicted
+++ resolved
@@ -63,12 +63,9 @@
     `sdk-common`,
     `sdk-trace`,
     sdk,
-<<<<<<< HEAD
     `sdk-exporter-common`,
     `sdk-exporter-trace`,
     `sdk-exporter`,
-=======
->>>>>>> 91e4cb12
     `testkit-common`,
     `testkit-metrics`,
     testkit,
@@ -177,10 +174,6 @@
 
 lazy val `sdk-trace` = crossProject(JVMPlatform, JSPlatform, NativePlatform)
   .crossType(CrossType.Pure)
-<<<<<<< HEAD
-=======
-  .enablePlugins(NoPublishPlugin)
->>>>>>> 91e4cb12
   .in(file("sdk/trace"))
   .dependsOn(`sdk-common`, `core-trace`)
   .settings(
@@ -195,10 +188,6 @@
 
 lazy val sdk = crossProject(JVMPlatform, JSPlatform, NativePlatform)
   .crossType(CrossType.Pure)
-<<<<<<< HEAD
-=======
-  .enablePlugins(NoPublishPlugin)
->>>>>>> 91e4cb12
   .in(file("sdk/all"))
   .dependsOn(`sdk-common`, `sdk-trace`)
   .settings(
@@ -206,7 +195,6 @@
   )
   .settings(scalafixSettings)
 
-<<<<<<< HEAD
 //
 // SDK exporter
 //
@@ -253,8 +241,6 @@
 // Testkit
 //
 
-=======
->>>>>>> 91e4cb12
 lazy val `testkit-common` = crossProject(JVMPlatform)
   .crossType(CrossType.Full)
   .in(file("testkit/common"))
@@ -463,12 +449,9 @@
       `sdk-common`.jvm,
       `sdk-trace`.jvm,
       sdk.jvm,
-<<<<<<< HEAD
       `sdk-exporter-common`.jvm,
       `sdk-exporter-trace`.jvm,
       `sdk-exporter`.jvm,
-=======
->>>>>>> 91e4cb12
       `testkit-common`.jvm,
       `testkit-metrics`.jvm,
       testkit.jvm,
