--- conflicted
+++ resolved
@@ -31,13 +31,8 @@
   .settings(
     name := "otel4s-core",
     libraryDependencies ++= Seq(
-<<<<<<< HEAD
-      "org.typelevel" %%% "cats-core" % "2.7.0",
+      "org.typelevel" %%% "cats-core" % "2.8.0",
       "org.typelevel" %%% "cats-effect" % "3.3.14",
-=======
-      "org.typelevel" %%% "cats-core" % "2.8.0",
-      "org.typelevel" %%% "cats-effect" % "3.3.13",
->>>>>>> 41eb3618
       "org.scalameta" %%% "munit" % "0.7.29" % Test,
       "org.typelevel" %%% "munit-cats-effect-3" % "1.0.7" % Test,
       "org.typelevel" %%% "cats-effect-testkit" % "3.3.14" % Test
