--- conflicted
+++ resolved
@@ -147,13 +147,9 @@
   .settings(
     name := "otel4s-java-common",
     libraryDependencies ++= Seq(
-<<<<<<< HEAD
-      "io.opentelemetry" % "opentelemetry-api" % OpenTelemetryVersion,
+      "org.typelevel" %%% "cats-effect-kernel" % CatsEffectVersion,
+      "io.opentelemetry" % "opentelemetry-sdk" % OpenTelemetryVersion,
       "org.scalameta" %%% "munit" % MUnitVersion % Test
-=======
-      "org.typelevel" %%% "cats-effect-kernel" % CatsEffectVersion,
-      "io.opentelemetry" % "opentelemetry-sdk" % OpenTelemetryVersion
->>>>>>> 1467c4c7
     ),
     buildInfoPackage := "org.typelevel.otel4s.java",
     buildInfoOptions += sbtbuildinfo.BuildInfoOption.PackagePrivate,
