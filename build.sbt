--- conflicted
+++ resolved
@@ -311,17 +311,12 @@
   )
   .settings(scalafixSettings)
 
-<<<<<<< HEAD
 //
 // Java
 //
 
-lazy val `java-common` = project
-  .in(file("java/common"))
-=======
 lazy val `oteljava-common` = project
   .in(file("oteljava/common"))
->>>>>>> 0e58bd03
   .enablePlugins(BuildInfoPlugin)
   .dependsOn(`core-common`.jvm, `testkit-common`.jvm % Test)
   .settings(munitDependencies)
@@ -422,11 +417,7 @@
 lazy val examples = project
   .enablePlugins(NoPublishPlugin, JavaAgent)
   .in(file("examples"))
-<<<<<<< HEAD
-  .dependsOn(core.jvm, java, `sdk-trace`.jvm, `sdk-exporter-trace`.jvm)
-=======
-  .dependsOn(core.jvm, oteljava, sdk.jvm)
->>>>>>> 0e58bd03
+  .dependsOn(core.jvm, oteljava, sdk.jvm, `sdk-exporter-trace`.jvm)
   .settings(
     name := "otel4s-examples",
     libraryDependencies ++= Seq(
